--- conflicted
+++ resolved
@@ -4,28 +4,6 @@
 
 The format is based on [Keep a Changelog](https://keepachangelog.com/en/1.1.0/),
 and this project adheres to [Semantic Versioning](https://semver.org/spec/v2.0.0.html).
-
-<<<<<<< HEAD
-## [Unreleased] - 2025-0?-??
-
-### Added
-
--
-
-### Changed
-
--
-
-### Fixed
-
-- Overview page shows all NFOs again (broken since v0.8.0).
-- Overview page was modifying the UI in a thread (since v0.8.0).
-
-### Removed
-
--
-=======
->>>>>>> d2f0f0e8
 
 ## [0.8.2] - 2025-07-28
 
