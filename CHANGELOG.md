--- conflicted
+++ resolved
@@ -5,7 +5,6 @@
 The format is based on [Keep a Changelog](https://keepachangelog.com/en/1.1.0/),
 and this project adheres to [Semantic Versioning](https://semver.org/spec/v2.0.0.html).
 
-<<<<<<< HEAD
 ## [unreleased]
 
 ### Added
@@ -24,12 +23,9 @@
 
 - 
 
-## [0.6.0] - 2025-02-21
-=======
 ## [0.6.1] - 2025-02-21
 
 ### Fixed
->>>>>>> 1358f5ef
 
 - Bug that could happen if you created a **new** template for a tracker during the **Wizard** in the **Nfo Templates** page. The backend would fail to detect the **new** template.
 - Fixed that was stripping unique ID out of mediainfo cleansed strings.
